--- conflicted
+++ resolved
@@ -299,18 +299,17 @@
     # New or modified in LG++
     # center the image on its peak pixel:
     # AS subtract 1 from "r" below  for testing >1/2 pixel offsets
-<<<<<<< HEAD
-    self.ctrd = utils.center_imagepeak(self.scidata[slc, :,:])  
-    ## AG version LG++ is 
-    ## self.ctrd = utils.center_imagepeak(self.scidata[slc, :,:], r = (self.npix -1)//2 - 2) 
-=======
+    # AG 03-2019 -- is above comment still relevant?
+    
     if self.instrument_data.arrname=="NIRC2_9NRM":
         self.ctrd = utils.center_imagepeak(self.scidata[slc, :,:], 
                         r = (self.npix -1)//2 - 2, cntrimg=False)  
     else:
-        self.ctrd = utils.center_imagepeak(self.scidata[slc, :,:], 
-                        r = (self.npix -1)//2 - 2)  
->>>>>>> 5acb11fc
+        self.ctrd = utils.center_imagepeak(self.scidata[slc, :,:])  
+        # Old AG LG++ version
+        #self.ctrd = utils.center_imagepeak(self.scidata[slc, :,:], 
+        #                r = (self.npix -1)//2 - 2)  
+
     # returned values have offsets x-y flipped:
     # Finding centroids the Fourier way assumes no bad pixels case - Fourier domain mean slope
     centroid = utils.find_centroid(self.ctrd, self.instrument_data.threshold) # offsets from array ctr
@@ -731,14 +730,10 @@
         errcp[errcp < (2/3.0)*np.median(errcp)] =(2/3.0)*np.median(errcp) 
         errpha[errpha < (2/3.0)*np.median(errpha)] =(2/3.0)*np.median(errpha) 
         errv2[errv2 < (2/3.0)*np.median(errv2)] =(2/3.0)*np.median(errv2) 
-<<<<<<< HEAD
-        print("exposures flagged:", expflag)
-
-=======
+
         #print("input:",cps)
         #print("avg:", meancp)
         #print("exposures flagged:", expflag)
->>>>>>> 5acb11fc
         return meancp, errcp, meanv2, errv2, meanpha, errpha
 
 
