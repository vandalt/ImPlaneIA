--- conflicted
+++ resolved
@@ -1,843 +1,838 @@
-#! /usr/bin/env python
-
-"""
-@author: Anthony Soulain (University of Sydney), Rachel Cooper (STScI), Anand Sivaramakrishnan (STScI)
-
-
---------------------------------------------------------------------
-implaneIA software
---------------------------------------------------------------------
-
-OIFITS related function.
-
--------------------------------------------------------------------- 
-"""
-
-import datetime
-import os
-import copy
-import numpy as np
-from astropy import units as u
-from astropy.coordinates import SkyCoord
-from astropy.io import fits
-from astroquery.simbad import Simbad
-from matplotlib import pyplot as plt
-from termcolor import cprint
-
-plt.close('all')
-
-
-list_color = ['#00a7b5', '#afd1de', '#055c63', '#ce0058', '#8a8d8f', '#f1b2dc']
-
-def rad2mas(rad):
-    return rad / u.milliarcsec.to(u.rad)
-
-
-def GetWavelength(ins, filt):
-    """ Get wavelengths information from using instrument and filter informations."""
-    dic_filt = {'JWST': {'F277W': [2.776, 0.715],
-                         'F380M': [3.828, 0.205],
-                         'F430M': [4.286, 0.202],
-                         'F480M': [4.817, 0.298]
-                         }
-                }
-
-    wl = dic_filt[ins][filt][0]*1e-6
-    e_wl = dic_filt[ins][filt][1]*1e-6
-
-    return wl, e_wl
-
-
-def Format_STAINDEX_V2(tab):
-    """ Converts sta_index to save oifits in the appropriate format."""
-    sta_index = []
-    for x in tab:
-        ap1 = int(x[0])
-        ap2 = int(x[1])
-        if np.min(tab) == 0:
-            line = np.array([ap1, ap2]) + 1 # RAC 2/2021
-        else:
-            line = np.array([ap1, ap2])
-        sta_index.append(line)
-    return sta_index
-
-
-def Format_STAINDEX_T3(tab):
-    """ Converts sta_index to save oifits in the appropriate format."""
-    sta_index = []
-    for x in tab:
-        ap1 = int(x[0])
-        ap2 = int(x[1])
-        ap3 = int(x[2])
-        if np.min(tab) == 0:
-            line = np.array([ap1, ap2, ap3]) + 1
-        else:
-            line = np.array([ap1, ap2, ap3])
-        sta_index.append(line)
-    return sta_index
-
-
-def ApplyFlag(data, unit='arcsec'):
-    """ Apply flag and convert to the appropriate units."""
-
-    wl = data['OI_WAVELENGTH']['EFF_WAVE']
-    uv_scale = {'m': 1,
-                'rad': 1/wl,
-                'arcsec': 1/wl/rad2mas(1e-3),
-                'lambda': 1/wl/1e6}
-
-    U = data['OI_VIS2']['UCOORD']*uv_scale[unit]
-    V = data['OI_VIS2']['VCOORD']*uv_scale[unit]
-
-    flag_v2 = np.invert(data['OI_VIS2']['FLAG'])
-    V2 = data['OI_VIS2']['VIS2DATA'][flag_v2]
-    e_V2 = data['OI_VIS2']['VIS2ERR'][flag_v2] * 1
-    sp_freq_vis = data['OI_VIS2']['BL'][flag_v2] * uv_scale[unit]
-    flag_cp = np.invert(data['OI_T3']['FLAG'])
-    cp = data['OI_T3']['T3PHI'][flag_cp]
-    e_cp = data['OI_T3']['T3PHIERR'][flag_cp]
-    sp_freq_cp = data['OI_T3']['BL'][flag_cp] * uv_scale[unit]
-    bmax = 1.2*np.max(np.sqrt(U**2+V**2))
-
-    return U, V, bmax, V2, e_V2, cp, e_cp, sp_freq_vis, sp_freq_cp, wl, data['info']['FILT']
-
-
-def save(dic, filename=None, datadir=None, verbose=False):
-    """
-    Save dictionnary formatted data into a proper OIFITS (version 2) format file.
-
-    Parameters:
-    -----------
-
-    `dic` {dict}:
-        Dictionnary containing all extracted data (keys: 'OI_VIS2', 'OI_VIS', 'OI_T3', 'OI_WAVELENGTH', 'info'),\n
-    `filename` {str}:
-        By default None, the filename is constructed using informations included in the input dictionnary ('info'),\n
-    """
-    if dic is None:
-        cprint('\nError save oifits : Wrong data format!', on_color='on_red')
-        return None
-
-    if datadir is None:
-        datadir = 'Saveoifits/'
-    if datadir[-1] != '/':
-        datadir = datadir + '/'
-
-    if not os.path.exists(datadir):
-        print('### Create %s directory to save all requested Oifits ###' % datadir)
-        os.system('mkdir %s' % datadir)
-    
-    if type(filename) != str:
-        try:
-            if len(dic['info']['MJD']) > 1:
-                filename = '%s_%s_%s_%s_%s.oifits' % (dic['info']['TARGET'].replace(' ', ''),
-                                                             dic['info']['INSTRUME'],
-                                                             dic['info']['MASK'],
-                                                             dic['info']['FILT'],
-                                                             dic['info']['MJD'][0]) # if loaded from oifits it is a list
-        except TypeError:
-            filename = '%s_%s_%s_%s_%s.oifits' % (dic['info']['TARGET'].replace(' ', ''),
-                                                     dic['info']['INSTRUME'],
-                                                     dic['info']['MASK'],
-                                                     dic['info']['FILT'],
-                                                     dic['info']['MJD'])
-
-    # ------------------------------
-    #       Creation OIFITS
-    # ------------------------------
-    if verbose:
-        print("\n\n### Init creation of OI_FITS (%s) :" % (filename))
-
-    hdulist = fits.HDUList()
-    hdu = fits.PrimaryHDU()
-    hdu.header['DATE'] = datetime.datetime.now().strftime(
-        format='%F')  # , 'Creation date'
-    hdu.header['ORIGIN'] = 'STScI'
-    hdu.header['DATE-OBS'] = dic['info']['DATE-OBS']
-    hdu.header['CONTENT'] = 'OIFITS2'
-    hdu.header['TELESCOP'] = dic['info']['TELESCOP']
-    hdu.header['INSTRUME'] = dic['info']['INSTRUME']
-    hdu.header['OBSERVER'] = dic['info']['OBSERVER']
-    hdu.header['OBJECT'] = dic['info']['OBJECT']
-    hdu.header['INSMODE'] = dic['info']['INSMODE']
-    hdu.header['FILT'] = dic['info']['FILT']
-    hdu.header['ARRNAME'] = dic['info']['ARRNAME'] # Anand 9/2020
-    hdu.header['MASK'] = dic['info']['ARRNAME'] # Anand 9/2020
-    hdu.header['PA'] = dic['info']['PA'] # RC 1/2021
-    # name of calibrator if applicable. RC 1/2021
-    try:
-        hdu.header['CALIB'] = dic['info']['CALIB']
-    except KeyError:
-        pass
-
-    hdulist.append(hdu)
-    # ------------------------------
-    #        OI Wavelength
-    # ------------------------------
-
-    if verbose:
-        print('-> Including OI Wavelength table...')
-    data = dic['OI_WAVELENGTH']
-
-
-    col1 = fits.Column(name='EFF_WAVE', format='1E',
-                    unit='METERS', array=[data['EFF_WAVE']])
-    col2 = fits.Column(name='EFF_BAND', format='1E',
-                    unit='METERS', array=[data['EFF_BAND']])
-
-    coldefs = fits.ColDefs([col1,col2])
-    hdu = fits.BinTableHDU.from_columns(coldefs)
-
-    # Header
-    hdu.header['EXTNAME'] = 'OI_WAVELENGTH'
-    hdu.header['OI_REVN'] = 2  # , 'Revision number of the table definition'
-    # 'Name of detector, for cross-referencing'
-    hdu.header['INSNAME'] = dic['info']['INSTRUME']
-    hdulist.append(hdu)  # Add current HDU to the final fits file.
-
-    # ------------------------------
-    #          OI Target
-    # ------------------------------
-    if verbose:
-        print('-> Including OI Target table...')
-
-    name_star = dic['info']['TARGET']
-
-    customSimbad = Simbad()
-    customSimbad.add_votable_fields('propermotions', 'sptype', 'parallax')
-
-    # Add informations from Simbad:
-    if name_star == 'UNKNOWN':
-        ra, dec, spectyp = [0], [0], ['unknown']
-        pmra, pmdec, plx = [0], [0], [0]
-    else:
-        try:
-            query = customSimbad.query_object(name_star)
-            coord = SkyCoord(query['RA'][0]+' '+query['DEC']
-                             [0], unit=(u.hourangle, u.deg))
-            ra, dec = [coord.ra.deg], [coord.dec.deg]
-            spectyp, plx = query['SP_TYPE'], query['PLX_VALUE']
-            pmra, pmdec = query['PMRA'], query['PMDEC']
-        except TypeError:
-            ra, dec, spectyp = [0], [0], ['unknown']
-            pmra, pmdec, plx = [0], [0], [0]
-
-
-    col1 = fits.Column(name='TARGET_ID', format='1I', array=[1])
-    col2 = fits.Column(name='TARGET', format='16A', array=[name_star])
-    col3 = fits.Column(name='RAEP0', format='1D', unit='DEGREES', array=ra)
-    col4 = fits.Column(name='DECEP0', format='1D', unit='DEGREES', array=dec)
-    col5 = fits.Column(name='EQUINOX', format='1E', unit='YEARS', array=[2000])
-    col6 = fits.Column(name='RA_ERR', format='1D', unit='DEGREES', array=[0])
-    col7 = fits.Column(name='DEC_ERR', format='1D', unit='DEGREES', array=[0])
-    col8 = fits.Column(name='SYSVEL', format='1D', unit='M/S', array=[0])
-    col9 = fits.Column(name='VELTYP', format='8A', array=['UNKNOWN'])
-    col10 = fits.Column(name='VELDEF', format='8A', array=['OPTICAL'])
-    col11 = fits.Column(name='PMRA', format='1D', unit='DEG/YR', array=pmra)
-    col12 = fits.Column(name='PMDEC', format='1D', unit='DEG/YR', array=pmdec)
-    col13 = fits.Column(name='PMRA_ERR', format='1D', unit='DEG/YR', array=[0])
-    col14 = fits.Column(name='PMDEC_ERR', format='1D', unit='DEG/YR', array=[0])
-    col15 = fits.Column(name='PARALLAX', format='1E', unit='DEGREES', array=plx)
-    col16 = fits.Column(name='PARA_ERR', format='1E', unit='DEGREES', array=[0])
-    col17 = fits.Column(name='SPECTYP', format='16A', array=spectyp)
-
-    coldefs = fits.ColDefs([col1,col2,col3,col4,col5,col6,col7,col8,col9,
-                            col10,col11,col12,col13,col14,col15,col16,col17])
-    hdu = fits.BinTableHDU.from_columns(coldefs)
-
-    hdu.header['EXTNAME'] = 'OI_TARGET'
-    hdu.header['OI_REVN'] = 2, 'Revision number of the table definition'
-    hdulist.append(hdu)
-
-    # ------------------------------
-    #           OI Array
-    # ------------------------------
-
-    if verbose:
-        print('-> Including OI Array table...')
-    try:
-        staxy = dic['info']['STAXY'] # these are the mask hole xy-coords as built (ctrs_inst)
-    except KeyError:
-        staxy = dic['OI_ARRAY']['STAXY']
-    try:
-        ctrs_eqt = dic['info']['CTRS_EQT']
-    except KeyError:
-        ctrs_eqt = dic['OI_ARRAY']['CTRS_EQT']
-
-    N_ap = len(staxy)
-
-    tel_name = ['A%i' % x for x in np.arange(N_ap)+1]
-    sta_name = tel_name
-    diameter = [0] * N_ap
-
-    staxyz = []
-    for x in staxy:
-        a = list(x)
-        line = [a[0], a[1], 0]
-        staxyz.append(line)
-
-
-
-    sta_index = np.arange(N_ap) + 1
-
-    pscale = dic['info']['PSCALE']/1000.  # arcsec
-    isz = dic['info']['ISZ']  # Size of the image to extract NRM data
-    fov = [pscale * isz] * N_ap
-    fovtype = ['RADIUS'] * N_ap
-
-
-    col1 = fits.Column(name='TEL_NAME', format='16A', array=tel_name)
-    col2 = fits.Column(name='STA_NAME', format='16A', array=sta_name)
-    col3 = fits.Column(name='STA_INDEX', format='1I', array=sta_index)
-    col4 = fits.Column(name='DIAMETER', unit='METERS', format='1E', array=diameter)
-    col5 = fits.Column(name='STAXYZ', unit='METERS', format='3D', array=staxyz)
-    col6 = fits.Column(name='FOV', unit='ARCSEC', format='1D', array=fov)
-    col7 = fits.Column(name='FOVTYPE', format='6A', array=fovtype)
-    col8 = fits.Column(name='CTRS_EQT', unit='METERS', format='2D', array=ctrs_eqt) # for debugging
-
-    coldefs = fits.ColDefs([col1, col2, col3, col4, col5, col6, col7, col8])
-    hdu = fits.BinTableHDU.from_columns(coldefs)
-
-    hdu.header['EXTNAME'] = 'OI_ARRAY'
-    hdu.header['ARRAYX'] = float(0)
-    hdu.header['ARRAYY'] = float(0)
-    hdu.header['ARRAYZ'] = float(0)
-    hdu.header['ARRNAME'] = dic['info']['MASK']
-    hdu.header['FRAME'] = 'SKY'
-    hdu.header['PSCALE'] = pscale * 1000.  # [mas] RAC 9/2020
-    hdu.header['ISZ'] = isz  # RAC 9/2020
-    hdu.header['OI_REVN'] = 2, 'Revision number of the table definition'
-
-    hdulist.append(hdu)
-
-    # ------------------------------
-    #           OI VIS
-    # ------------------------------
-
-    if verbose:
-        print('-> Including OI Vis table...')
-
-    data = dic['OI_VIS']
-    npts = len(dic['OI_VIS']['VISAMP'])
-
-    sta_index = Format_STAINDEX_V2(data['STA_INDEX'])
-    some_keys = ['TARGET_ID','TIME','MJD','INT_TIME']
-    for akey in some_keys:
-        try:
-            if len(data[akey]) > 1:
-                data[akey] = data[akey][0]
-                if len(data[akey]) > 1:
-                    data[akey] = data[akey][0]
-        except TypeError:
-            pass
-    if len(data['VISAMP'].shape) == 1: # figure out if it's multi-slice or not
-        nslice = 1
-    else:
-        nslice = data['VISAMP'].shape[1] # this would cause an error if not multi-slice
-    col1 = fits.Column(name='TARGET_ID', format='1I',
-                    array=[data['TARGET_ID']]*npts)
-    col2 = fits.Column(name='TIME', format='1D', unit='SECONDS',
-                    array=[data['TIME']]*npts)
-    col3 = fits.Column(name='MJD', unit='DAY', format='1D',
-                    array=[data['MJD']]*npts)
-    col4 = fits.Column(name='INT_TIME', format='1D', unit='SECONDS',
-                    array=[data['INT_TIME']]*npts)
-    col5 = fits.Column(name='VISAMP', format='%dD'%nslice, array=data['VISAMP'])
-    col6 = fits.Column(name='VISAMPERR', format='%dD'%nslice, array=data['VISAMPERR'])
-    col7 = fits.Column(name='VISPHI', format='%dD'%nslice, unit='DEGREES',
-                    array=data['VISPHI'])
-    col8 = fits.Column(name='VISPHIERR', format='%dD'%nslice, unit='DEGREES',
-                    array=data['VISPHIERR'])
-    col9 = fits.Column(name='UCOORD', format='1D',
-                    unit='METERS', array=data['UCOORD'])
-    col10 = fits.Column(name='VCOORD', format='1D',
-                    unit='METERS', array=data['VCOORD'])
-    col11 = fits.Column(name='STA_INDEX', format='2I', array=sta_index)
-    col12 = fits.Column(name='FLAG', format='1L', array=data['FLAG'])
-
-    coldefs = fits.ColDefs([col1, col2, col3, col4, col5, col6, col7, col8, col9,
-                            col10, col11, col12])
-    hdu = fits.BinTableHDU.from_columns(coldefs)
-
-    hdu.header['OI_REVN'] = 2, 'Revision number of the table definition'
-    hdu.header['EXTNAME'] = 'OI_VIS'
-    hdu.header['INSNAME'] = dic['info']['INSTRUME']
-    hdu.header['ARRNAME'] = dic['info']['MASK']
-    hdu.header['DATE-OBS'] = dic['info']['DATE-OBS'], 'Zero-point for table (UTC)'
-    hdulist.append(hdu)
-
-    # ------------------------------
-    #           OI VIS2
-    # ------------------------------
-    if verbose:
-        print('-> Including OI Vis2 table...')
-
-    data = dic['OI_VIS2']
-    npts = len(dic['OI_VIS2']['VIS2DATA'])
-
-    some_keys = ['TARGET_ID', 'TIME', 'MJD', 'INT_TIME']
-    for akey in some_keys:
-        try:
-            if len(data[akey]) > 1:
-                data[akey] = data[akey][0]
-                if len(data[akey]) > 1:
-                    data[akey] = data[akey][0]
-        except TypeError:
-            pass
-    col1 = fits.Column(name='TARGET_ID', format='1I',
-                    array=[data['TARGET_ID']]*npts)
-    col2 = fits.Column(name='TIME', format='1D', unit='SECONDS',
-                    array=[data['TIME']]*npts)
-    col3 = fits.Column(name='MJD', unit='DAY', format='1D',
-                    array=[data['MJD']]*npts)
-    col4 = fits.Column(name='INT_TIME', format='1D', unit='SECONDS',
-                    array=[data['INT_TIME']]*npts)
-    col5 = fits.Column(name='VIS2DATA', format='%dD'%nslice, array=data['VIS2DATA'])
-    col6 = fits.Column(name='VIS2ERR', format='%dD'%nslice, array=data['VIS2ERR'])
-    col7 = fits.Column(name='UCOORD', format='1D',
-                    unit='METERS', array=data['UCOORD'])
-    col8 = fits.Column(name='VCOORD', format='1D',
-                    unit='METERS', array=data['VCOORD'])
-    col9 = fits.Column(name='STA_INDEX', format='2I', array=sta_index)
-    col10 = fits.Column(name='FLAG', format='1L', array=data['FLAG'])
-
-    coldefs = fits.ColDefs([col1, col2, col3, col4, col5, col6, col7, col8, col9,
-                            col10])
-    hdu = fits.BinTableHDU.from_columns(coldefs)
-
-    hdu.header['EXTNAME'] = 'OI_VIS2'
-    hdu.header['INSNAME'] = dic['info']['INSTRUME']
-    hdu.header['ARRNAME'] = dic['info']['MASK']
-    hdu.header['OI_REVN'] = 2, 'Revision number of the table definition'
-    hdu.header['DATE-OBS'] = dic['info']['DATE-OBS'], 'Zero-point for table (UTC)'
-    hdulist.append(hdu)
-
-    # ------------------------------
-    #           OI T3
-    # ------------------------------
-    if verbose:
-        print('-> Including OI T3 table...')
-
-    data = dic['OI_T3']
-    npts = len(dic['OI_T3']['T3PHI'])
-
-    sta_index = Format_STAINDEX_T3(data['STA_INDEX'])
-    some_keys = ['TARGET_ID', 'TIME', 'MJD', 'INT_TIME']
-    for akey in some_keys:
-        try:
-            if len(data[akey]) > 1:
-                data[akey] = data[akey][0]
-                if len(data[akey]) > 1:
-                    data[akey] = data[akey][0]
-        except TypeError:
-            pass
-
-    col1 = fits.Column(name='TARGET_ID', format='1I', array=[1]*npts)
-    col2 = fits.Column(name='TIME', format='1D', unit='SECONDS', array=[0]*npts)
-    col3 = fits.Column(name='MJD', format='1D', unit='DAY',
-                    array=[data['MJD']]*npts)
-    col4 = fits.Column(name='INT_TIME', format='1D', unit='SECONDS',
-                    array=[data['INT_TIME']]*npts)
-    col5 = fits.Column(name='T3AMP', format='%dD'%nslice, array=data['T3AMP'])
-    col6 = fits.Column(name='T3AMPERR', format='%dD'%nslice, array=data['T3AMPERR'])
-    col7 = fits.Column(name='T3PHI', format='%dD'%nslice, unit='DEGREES',
-                    array=data['T3PHI'])
-    col8 = fits.Column(name='T3PHIERR', format='%dD'%nslice, unit='DEGREES',
-                    array=data['T3PHIERR'])
-    col9 = fits.Column(name='U1COORD', format='1D',
-                    unit='METERS', array=data['U1COORD'])
-    col10 = fits.Column(name='V1COORD', format='1D',
-                    unit='METERS', array=data['V1COORD'])
-    col11 = fits.Column(name='U2COORD', format='1D',
-                    unit='METERS', array=data['U2COORD'])
-    col12 = fits.Column(name='V2COORD', format='1D',
-                    unit='METERS', array=data['V2COORD'])
-    col13 = fits.Column(name='STA_INDEX', format='3I', array=sta_index)
-    col14 = fits.Column(name='FLAG', format='1L', array=data['FLAG'])
-
-    coldefs = fits.ColDefs([col1, col2, col3, col4, col5, col6, col7, col8, col9,
-                            col10, col11, col12, col13, col14])
-    hdu = fits.BinTableHDU.from_columns(coldefs)
-
-    hdu.header['EXTNAME'] = 'OI_T3'
-    hdu.header['INSNAME'] = dic['info']['INSTRUME']
-    hdu.header['ARRNAME'] = dic['info']['MASK'] # Anand 9/2020
-    hdu.header['OI_REVN'] = 2, 'Revision number of the table definition'
-    hdu.header['DATE-OBS'] = dic['info']['DATE-OBS'], 'Zero-point for table (UTC)'
-    hdulist.append(hdu)
-
-    # ------------------------------
-    #          Save file
-    # ------------------------------
-    #print(os.path.join(datadir,filename))
-    hdulist.writeto(os.path.join(datadir,filename), overwrite=True)
-<<<<<<< HEAD
-    cprint('\n\n### OIFITS CREATED (%s).' % filename, 'cyan')
-    del(hdu)
-    del(hdulist)
-    print('oifits.save: DELETING FITS OBJECT')
-=======
-    cprint('### OIFITS CREATED (%s).' % filename, 'cyan')
-
->>>>>>> d3577fdd
-
-
-def load(filename, target=None, ins=None, mask=None, include_vis=True):
-    """ Load oifits file and create the dictionary format to be read and plotted.
-
-    Parameters
-    ----------
-    `filename` {str}:
-        Name of the oifits file,\n
-    `target` {str}:
-        If target name is not included in the header, use `target` instead,\n
-    `ins` {str}:
-        If instrument name is not included in the header, use `ins` instead,\n
-    `mask` {str}:
-        If mask name not included in the header, use `mask` instead,\n
-    `include_vis` {boolean}:
-        If True, include visibilities amplitude and phase in the oifits (default: True),\n
-    """
-    with fits.open(filename, mode='readonly', memmap=False) as hdulist:
-        fitsHandler = copy.deepcopy(hdulist)
-
-        hdr = fitsHandler[0].header
-
-        dic = {}
-        dic['info'] = {}
-        try:
-            dic['info']['TARGET'] = hdr['OBJECT']
-        except KeyError:
-            dic['info']['TARGET'] = target
-        try:
-            dic['info']['OBJECT'] = hdr['OBJECT']
-        except KeyError:
-            dic['info']['OBJECT'] = None
-        try:
-            dic['info']['INSTRUME'] = hdr['INSTRUME']
-        except KeyError:
-            dic['info']['INSTRUME'] = ins
-        try:
-            dic['info']['MASK'] = hdr['MASK']
-        except KeyError:
-            dic['info']['MASK'] = mask
-        try:
-            dic['info']['FILT'] = hdr['FILT']
-        except KeyError:
-            dic['info']['FILT'] = None
-        try:
-            dic['info']['DATE-OBS'] = hdr['DATE-OBS']
-        except KeyError:
-            dic['info']['DATE-OBS'] = None
-        try:
-            dic['info']['TELESCOP'] = hdr['TELESCOP']
-        except KeyError:
-            dic['info']['TELESCOP'] = None  # try to get it from somewhere else?
-        try:
-            dic['info']['OBSERVER'] = hdr['OBSERVER']
-        except KeyError:
-            dic['info']['OBSERVER'] = None
-        try:
-            dic['info']['INSMODE'] = hdr['INSMODE']
-        except KeyError:
-            dic['info']['INSMODE'] = None
-        try:
-            dic['info']['PA'] = hdr['PA']
-        except KeyError:
-            dic['info']['PA'] = None
-
-        for hdu in fitsHandler[1:]:
-            # RAC 9/2020
-            # try to read in info from the OI_ARRAY required for re-saving
-            if hdu.header['EXTNAME'] == 'OI_ARRAY':
-                try:
-                    dic['info']['PSCALE'] = hdu.header['PSCALE']
-                except KeyError:
-                    continue
-                try:
-                    dic['info']['ISZ'] = hdu.header['ISZ']
-                except KeyError:
-                    continue
-
-                # make staxy from staxyz array (remove last column)
-                staxyz = hdu.data['STAXYZ']
-                staxy = np.delete(staxyz, -1, 1)
-                dic['OI_ARRAY'] = {'STAXYZ': staxyz,
-                                   'STAXY': staxy,
-                                   'CTRS_EQT': hdu.data['CTRS_EQT']
-                                   }
-
-            if hdu.header['EXTNAME'] == 'OI_WAVELENGTH':
-                dic['OI_WAVELENGTH'] = {'EFF_WAVE': hdu.data['EFF_WAVE'],
-                                        'EFF_BAND': hdu.data['EFF_BAND'],
-                                        }
-
-            if hdu.header['EXTNAME'] == 'OI_VIS2':
-                dic['OI_VIS2'] = {'VIS2DATA': hdu.data['VIS2DATA'],
-                                  'VIS2ERR': hdu.data['VIS2ERR'],
-                                  'UCOORD': hdu.data['UCOORD'],
-                                  'VCOORD': hdu.data['VCOORD'],
-                                  'STA_INDEX': hdu.data['STA_INDEX'],
-                                  'MJD': hdu.data['MJD'],
-                                  'INT_TIME': hdu.data['INT_TIME'],
-                                  'TIME': hdu.data['TIME'],
-                                  'TARGET_ID': hdu.data['TARGET_ID'],
-                                  'FLAG': np.array(hdu.data['FLAG']),
-                                  }
-                # these are in every extension, but take them from here
-                dic['info']['MJD'] = hdu.data['MJD'][0]
-                dic['info']['ARRNAME'] = hdu.header['ARRNAME']
-                try:
-                    dic['OI_VIS2']['BL'] = hdu.data['BL']
-                except KeyError:
-                    dic['OI_VIS2']['BL'] = (
-                        hdu.data['UCOORD']**2 + hdu.data['VCOORD']**2)**0.5
-
-            if hdu.header['EXTNAME'] == 'OI_VIS':
-                dic['OI_VIS'] = {'TARGET_ID': hdu.data['TARGET_ID'],
-                                 'TIME': hdu.data['TIME'],
-                                 'MJD': hdu.data['MJD'],
-                                 'INT_TIME': hdu.data['INT_TIME'],
-                                 'VISAMP': hdu.data['VISAMP'],
-                                 'VISAMPERR': hdu.data['VISAMPERR'],
-                                 'VISPHI': hdu.data['VISPHI'],
-                                 'VISPHIERR': hdu.data['VISPHIERR'],
-                                 'UCOORD': hdu.data['UCOORD'],
-                                 'VCOORD': hdu.data['VCOORD'],
-                                 'STA_INDEX': hdu.data['STA_INDEX'],
-                                 'FLAG': hdu.data['FLAG'],
-                                 }
-                try:
-                    dic['OI_VIS']['BL'] = hdu.data['BL']
-                except KeyError:
-                    dic['OI_VIS']['BL'] = (
-                        hdu.data['UCOORD']**2 + hdu.data['VCOORD']**2)**0.5
-
-            if hdu.header['EXTNAME'] == 'OI_T3':
-                u1 = hdu.data['U1COORD']
-                u2 = hdu.data['U2COORD']
-                v1 = hdu.data['V1COORD']
-                v2 = hdu.data['V2COORD']
-                u3 = -(u1+u2)
-                v3 = -(v1+v2)
-                bl_cp = []
-                for k in range(len(u1)):
-                    B1 = np.sqrt(u1[k]**2+v1[k]**2)
-                    B2 = np.sqrt(u2[k]**2+v2[k]**2)
-                    B3 = np.sqrt(u3[k]**2+v3[k]**2)
-                    bl_cp.append(np.max([B1, B2, B3]))  # rad-1
-                bl_cp = np.array(bl_cp)
-
-                dic['OI_T3'] = {'T3PHI': hdu.data['T3PHI'],
-                                'T3PHIERR': hdu.data['T3PHIERR'],
-                                'T3AMP': hdu.data['T3AMP'],
-                                'T3AMPERR': hdu.data['T3AMPERR'],
-                                'U1COORD': hdu.data['U1COORD'],
-                                'V1COORD': hdu.data['V1COORD'],
-                                'U2COORD': hdu.data['U2COORD'],
-                                'V2COORD': hdu.data['V2COORD'],
-                                'STA_INDEX': hdu.data['STA_INDEX'],
-                                'MJD': hdu.data['MJD'],
-                                'FLAG': hdu.data['FLAG'],
-                                'TARGET_ID': hdu.data['TARGET_ID'],
-                                'TIME': hdu.data['TIME'],
-                                'INT_TIME': hdu.data['INT_TIME'],
-                                }
-                try:
-                    dic['OI_T3']['BL'] = hdu.data['FREQ'] # why?
-                except KeyError:
-                    dic['OI_T3']['BL'] = bl_cp
-    del(fitsHandler)
-
-    return dic
-
-
-def show(inputList, diffWl=False, vmin=0, vmax=1.05, cmax=180, setlog=False,
-         unit='arcsec', unit_cp='deg'):
-    """ Show oifits data of a multiple dataset (loaded with oifits.load) or oifits filename).
-
-    Parameters:
-    -----------
-    `inputList` {list or str or dict}:
-        Single or list of dictionnaries (from `oifits.load` or `ObservablesFromText`) or
-        oifits filename,\n
-    `diffWl` {bool}:
-        If True, differentiate the file (wavelenghts) by color,\n
-    `vmin`, `vmax` {float}:
-        Minimum and maximum visibilities (default: 0, 1.05),\n
-    `cmax` {float}:
-        Maximum closure phase [deg] (default: 180),\n
-    `setlog` {bool}:
-        If True, the visibility curve is plotted in log scale,\n
-    `unit` {str}:
-        Unit of the sp. frequencies (default: 'arcsec'),\n
-    `unit_cp` {str}:
-        Unit of the closure phases (default: 'deg'),\n
-    """
-
-    if type(inputList) is not list:
-        inputList = [inputList]
-
-    if type(inputList[0]) is str:
-        l_dic = [load(x) for x in inputList]
-        print('Inputs are oifits filename.')
-    elif type(inputList[0]) is dict:
-        l_dic = inputList
-        print('Inputs are dict from oifits.load or ObservablesFromText.')
-
-    # return None
-
-    dic_color = {}
-    i_c = 0
-    for dic in l_dic:
-        filt = dic['info']['FILT']
-        if filt not in dic_color.keys():
-            dic_color[filt] = list_color[i_c]
-            i_c += 1
-
-    fig = plt.figure(figsize=(16, 5.5))
-    ax1 = plt.subplot2grid((2, 6), (0, 0), rowspan=2, colspan=2)
-    ax2 = plt.subplot2grid((2, 6), (0, 2), colspan=4)
-    ax3 = plt.subplot2grid((2, 6), (1, 2), colspan=4)
-
-    # Plot plan UV
-    # -------
-    l_bmax, l_band_al = [], []
-    for dic in l_dic:
-        tmp = ApplyFlag(dic)
-        U = tmp[0]
-        V = tmp[1]
-        band = tmp[10]
-        wl = tmp[9]
-        label = '%2.2f $\mu m$ (%s)' % (wl, band)
-        if diffWl:
-            c1, c2 = dic_color[band], dic_color[band]
-            if band not in l_band_al:
-                label = '%2.2f $\mu m$ (%s)' % (wl*1e6, band)
-        else:
-            c1, c2 = '#00adb5', '#fc5185'
-        l_bmax.append(tmp[2])
-        l_band_al.append(band)
-
-        ax1.scatter(U, V, s=50, c=c1, label=label,
-                    edgecolors='#364f6b', marker='o', alpha=1)
-        ax1.scatter(-1*np.array(U), -1*np.array(V), s=50, c=c2,
-                    edgecolors='#364f6b', marker='o', alpha=1)
-
-    Bmax = np.max(l_bmax)
-    ax1.axis([Bmax, -Bmax, -Bmax, Bmax])
-    ax1.spines['left'].set_visible(False)
-    ax1.spines['right'].set_visible(False)
-    ax1.spines['bottom'].set_visible(False)
-    ax1.spines['top'].set_visible(False)
-    ax1.patch.set_facecolor('#f7f9fc')
-    ax1.patch.set_alpha(1)
-    ax1.xaxis.set_ticks_position('none')
-    ax1.yaxis.set_ticks_position('none')
-    if diffWl:
-        handles, labels = ax1.get_legend_handles_labels()
-        labels, handles = zip(
-            *sorted(zip(labels, handles), key=lambda t: t[0]))
-        ax1.legend(handles, labels, loc='best', fontsize=9)
-        # ax1.legend(loc='best')
-
-    unitlabel = {'m': 'm',
-                 'rad': 'rad$^{-1}$',
-                 'arcsec': 'arcsec$^{-1}$',
-                 'lambda': 'M$\lambda$'}
-
-    ax1.set_xlabel(r'U [%s]' % unitlabel[unit])
-    ax1.set_ylabel(r'V [%s]' % unitlabel[unit])
-    ax1.grid(alpha=0.2)
-
-    # Plot V2
-    # -------
-    max_f_vis = []
-    for dic in l_dic:
-        tmp = ApplyFlag(dic, unit='arcsec')
-        V2 = tmp[3]
-        e_V2 = tmp[4]
-        sp_freq_vis = tmp[7]
-        max_f_vis.append(np.max(sp_freq_vis))
-        band = tmp[10]
-        if diffWl:
-            mfc = dic_color[band]
-        else:
-            mfc = '#00adb5'
-
-        ax2.errorbar(sp_freq_vis, V2, yerr=e_V2, linestyle="None", capsize=1, mfc=mfc, ecolor='#364f6b', mec='#364f6b',
-                     marker='.', elinewidth=0.5, alpha=1, ms=9)
-
-    ax2.hlines(1, 0, 1.2*np.max(max_f_vis),
-               lw=1, color='k', alpha=.2, ls='--')
-
-    ax2.set_ylim([vmin, vmax])
-    ax2.set_xlim([0, 1.2*np.max(max_f_vis)])
-    ax2.set_ylabel(r'$V^2$')
-    ax2.spines['left'].set_visible(False)
-    ax2.spines['right'].set_visible(False)
-    ax2.spines['bottom'].set_visible(False)
-    ax2.spines['top'].set_visible(False)
-    ax2.patch.set_facecolor('#f7f9fc')
-    ax2.patch.set_alpha(1)
-    ax2.xaxis.set_ticks_position('none')
-    ax2.yaxis.set_ticks_position('none')
-    # ax2.set_xticklabels([])
-
-    if setlog:
-        ax2.set_yscale('log')
-    ax2.grid(which='both', alpha=.2)
-
-    # Plot CP
-    # -------
-
-    if unit_cp == 'rad':
-        conv_cp = np.pi/180.
-        h1 = np.pi
-    else:
-        conv_cp = 1
-        h1 = np.rad2deg(np.pi)
-
-    cmin = -cmax
-
-    max_f_cp = []
-    for dic in l_dic:
-        tmp = ApplyFlag(dic, unit='arcsec')
-        cp = tmp[5]*conv_cp
-        e_cp = tmp[6]*conv_cp
-        sp_freq_cp = tmp[8]
-        max_f_cp.append(np.max(sp_freq_cp))
-        band = tmp[10]
-        if diffWl:
-            mfc = dic_color[band]
-        else:
-            mfc = '#00adb5'
-
-        ax3.errorbar(sp_freq_cp, cp, yerr=e_cp, linestyle="None", capsize=1, mfc=mfc, ecolor='#364f6b', mec='#364f6b',
-                     marker='.', elinewidth=0.5, alpha=1, ms=9)
-    ax3.hlines(h1, 0, 1.2*np.max(max_f_cp),
-               lw=1, color='k', alpha=.2, ls='--')
-    ax3.hlines(-h1, 0, 1.2*np.max(max_f_cp),
-               lw=1, color='k', alpha=.2, ls='--')
-    ax3.spines['left'].set_visible(False)
-    ax3.spines['right'].set_visible(False)
-    ax3.spines['bottom'].set_visible(False)
-    ax3.spines['top'].set_visible(False)
-    ax3.patch.set_facecolor('#f7f9fc')
-    ax3.patch.set_alpha(1)
-    ax3.xaxis.set_ticks_position('none')
-    ax3.yaxis.set_ticks_position('none')
-    ax3.set_xlabel('Spatial frequency [cycle/arcsec]')
-    ax3.set_ylabel('Clos. $\phi$ [%s]' % unit_cp)
-    ax3.axis([0, 1.2*np.max(max_f_cp), cmin*conv_cp, cmax*conv_cp])
-    ax3.grid(which='both', alpha=.2)
-
-    plt.subplots_adjust(top=0.974,
-                        bottom=0.091,
-                        left=0.04,
-                        right=0.99,
-                        hspace=0.127,
-                        wspace=0.35)
-
-    plt.show(block=False)
-    return fig
+#! /usr/bin/env python
+
+"""
+@author: Anthony Soulain (University of Sydney), Rachel Cooper (STScI), Anand Sivaramakrishnan (STScI)
+
+
+--------------------------------------------------------------------
+implaneIA software
+--------------------------------------------------------------------
+
+OIFITS related function.
+
+-------------------------------------------------------------------- 
+"""
+
+import datetime
+import os
+import copy
+import numpy as np
+from astropy import units as u
+from astropy.coordinates import SkyCoord
+from astropy.io import fits
+from astroquery.simbad import Simbad
+from matplotlib import pyplot as plt
+from termcolor import cprint
+
+plt.close('all')
+
+
+list_color = ['#00a7b5', '#afd1de', '#055c63', '#ce0058', '#8a8d8f', '#f1b2dc']
+
+def rad2mas(rad):
+    return rad / u.milliarcsec.to(u.rad)
+
+
+def GetWavelength(ins, filt):
+    """ Get wavelengths information from using instrument and filter informations."""
+    dic_filt = {'JWST': {'F277W': [2.776, 0.715],
+                         'F380M': [3.828, 0.205],
+                         'F430M': [4.286, 0.202],
+                         'F480M': [4.817, 0.298]
+                         }
+                }
+
+    wl = dic_filt[ins][filt][0]*1e-6
+    e_wl = dic_filt[ins][filt][1]*1e-6
+
+    return wl, e_wl
+
+
+def Format_STAINDEX_V2(tab):
+    """ Converts sta_index to save oifits in the appropriate format."""
+    sta_index = []
+    for x in tab:
+        ap1 = int(x[0])
+        ap2 = int(x[1])
+        if np.min(tab) == 0:
+            line = np.array([ap1, ap2]) + 1 # RAC 2/2021
+        else:
+            line = np.array([ap1, ap2])
+        sta_index.append(line)
+    return sta_index
+
+
+def Format_STAINDEX_T3(tab):
+    """ Converts sta_index to save oifits in the appropriate format."""
+    sta_index = []
+    for x in tab:
+        ap1 = int(x[0])
+        ap2 = int(x[1])
+        ap3 = int(x[2])
+        if np.min(tab) == 0:
+            line = np.array([ap1, ap2, ap3]) + 1
+        else:
+            line = np.array([ap1, ap2, ap3])
+        sta_index.append(line)
+    return sta_index
+
+
+def ApplyFlag(data, unit='arcsec'):
+    """ Apply flag and convert to the appropriate units."""
+
+    wl = data['OI_WAVELENGTH']['EFF_WAVE']
+    uv_scale = {'m': 1,
+                'rad': 1/wl,
+                'arcsec': 1/wl/rad2mas(1e-3),
+                'lambda': 1/wl/1e6}
+
+    U = data['OI_VIS2']['UCOORD']*uv_scale[unit]
+    V = data['OI_VIS2']['VCOORD']*uv_scale[unit]
+
+    flag_v2 = np.invert(data['OI_VIS2']['FLAG'])
+    V2 = data['OI_VIS2']['VIS2DATA'][flag_v2]
+    e_V2 = data['OI_VIS2']['VIS2ERR'][flag_v2] * 1
+    sp_freq_vis = data['OI_VIS2']['BL'][flag_v2] * uv_scale[unit]
+    flag_cp = np.invert(data['OI_T3']['FLAG'])
+    cp = data['OI_T3']['T3PHI'][flag_cp]
+    e_cp = data['OI_T3']['T3PHIERR'][flag_cp]
+    sp_freq_cp = data['OI_T3']['BL'][flag_cp] * uv_scale[unit]
+    bmax = 1.2*np.max(np.sqrt(U**2+V**2))
+
+    return U, V, bmax, V2, e_V2, cp, e_cp, sp_freq_vis, sp_freq_cp, wl, data['info']['FILT']
+
+
+def save(dic, filename=None, datadir=None, verbose=False):
+    """
+    Save dictionnary formatted data into a proper OIFITS (version 2) format file.
+
+    Parameters:
+    -----------
+
+    `dic` {dict}:
+        Dictionnary containing all extracted data (keys: 'OI_VIS2', 'OI_VIS', 'OI_T3', 'OI_WAVELENGTH', 'info'),\n
+    `filename` {str}:
+        By default None, the filename is constructed using informations included in the input dictionnary ('info'),\n
+    """
+    if dic is None:
+        cprint('\nError save oifits : Wrong data format!', on_color='on_red')
+        return None
+
+    if datadir is None:
+        datadir = 'Saveoifits/'
+    if datadir[-1] != '/':
+        datadir = datadir + '/'
+
+    if not os.path.exists(datadir):
+        print('### Create %s directory to save all requested Oifits ###' % datadir)
+        os.system('mkdir %s' % datadir)
+    
+    if type(filename) != str:
+        try:
+            if len(dic['info']['MJD']) > 1:
+                filename = '%s_%s_%s_%s_%s.oifits' % (dic['info']['TARGET'].replace(' ', ''),
+                                                             dic['info']['INSTRUME'],
+                                                             dic['info']['MASK'],
+                                                             dic['info']['FILT'],
+                                                             dic['info']['MJD'][0]) # if loaded from oifits it is a list
+        except TypeError:
+            filename = '%s_%s_%s_%s_%s.oifits' % (dic['info']['TARGET'].replace(' ', ''),
+                                                     dic['info']['INSTRUME'],
+                                                     dic['info']['MASK'],
+                                                     dic['info']['FILT'],
+                                                     dic['info']['MJD'])
+
+    # ------------------------------
+    #       Creation OIFITS
+    # ------------------------------
+    if verbose:
+        print("\n\n### Init creation of OI_FITS (%s) :" % (filename))
+
+    hdulist = fits.HDUList()
+    hdu = fits.PrimaryHDU()
+    hdu.header['DATE'] = datetime.datetime.now().strftime(
+        format='%F')  # , 'Creation date'
+    hdu.header['ORIGIN'] = 'STScI'
+    hdu.header['DATE-OBS'] = dic['info']['DATE-OBS']
+    hdu.header['CONTENT'] = 'OIFITS2'
+    hdu.header['TELESCOP'] = dic['info']['TELESCOP']
+    hdu.header['INSTRUME'] = dic['info']['INSTRUME']
+    hdu.header['OBSERVER'] = dic['info']['OBSERVER']
+    hdu.header['OBJECT'] = dic['info']['OBJECT']
+    hdu.header['INSMODE'] = dic['info']['INSMODE']
+    hdu.header['FILT'] = dic['info']['FILT']
+    hdu.header['ARRNAME'] = dic['info']['ARRNAME'] # Anand 9/2020
+    hdu.header['MASK'] = dic['info']['ARRNAME'] # Anand 9/2020
+    hdu.header['PA'] = dic['info']['PA'] # RC 1/2021
+    # name of calibrator if applicable. RC 1/2021
+    try:
+        hdu.header['CALIB'] = dic['info']['CALIB']
+    except KeyError:
+        pass
+
+    hdulist.append(hdu)
+    # ------------------------------
+    #        OI Wavelength
+    # ------------------------------
+
+    if verbose:
+        print('-> Including OI Wavelength table...')
+    data = dic['OI_WAVELENGTH']
+
+
+    col1 = fits.Column(name='EFF_WAVE', format='1E',
+                    unit='METERS', array=[data['EFF_WAVE']])
+    col2 = fits.Column(name='EFF_BAND', format='1E',
+                    unit='METERS', array=[data['EFF_BAND']])
+
+    coldefs = fits.ColDefs([col1,col2])
+    hdu = fits.BinTableHDU.from_columns(coldefs)
+
+    # Header
+    hdu.header['EXTNAME'] = 'OI_WAVELENGTH'
+    hdu.header['OI_REVN'] = 2  # , 'Revision number of the table definition'
+    # 'Name of detector, for cross-referencing'
+    hdu.header['INSNAME'] = dic['info']['INSTRUME']
+    hdulist.append(hdu)  # Add current HDU to the final fits file.
+
+    # ------------------------------
+    #          OI Target
+    # ------------------------------
+    if verbose:
+        print('-> Including OI Target table...')
+
+    name_star = dic['info']['TARGET']
+
+    customSimbad = Simbad()
+    customSimbad.add_votable_fields('propermotions', 'sptype', 'parallax')
+
+    # Add informations from Simbad:
+    if name_star == 'UNKNOWN':
+        ra, dec, spectyp = [0], [0], ['unknown']
+        pmra, pmdec, plx = [0], [0], [0]
+    else:
+        try:
+            query = customSimbad.query_object(name_star)
+            coord = SkyCoord(query['RA'][0]+' '+query['DEC']
+                             [0], unit=(u.hourangle, u.deg))
+            ra, dec = [coord.ra.deg], [coord.dec.deg]
+            spectyp, plx = query['SP_TYPE'], query['PLX_VALUE']
+            pmra, pmdec = query['PMRA'], query['PMDEC']
+        except TypeError:
+            ra, dec, spectyp = [0], [0], ['unknown']
+            pmra, pmdec, plx = [0], [0], [0]
+
+
+    col1 = fits.Column(name='TARGET_ID', format='1I', array=[1])
+    col2 = fits.Column(name='TARGET', format='16A', array=[name_star])
+    col3 = fits.Column(name='RAEP0', format='1D', unit='DEGREES', array=ra)
+    col4 = fits.Column(name='DECEP0', format='1D', unit='DEGREES', array=dec)
+    col5 = fits.Column(name='EQUINOX', format='1E', unit='YEARS', array=[2000])
+    col6 = fits.Column(name='RA_ERR', format='1D', unit='DEGREES', array=[0])
+    col7 = fits.Column(name='DEC_ERR', format='1D', unit='DEGREES', array=[0])
+    col8 = fits.Column(name='SYSVEL', format='1D', unit='M/S', array=[0])
+    col9 = fits.Column(name='VELTYP', format='8A', array=['UNKNOWN'])
+    col10 = fits.Column(name='VELDEF', format='8A', array=['OPTICAL'])
+    col11 = fits.Column(name='PMRA', format='1D', unit='DEG/YR', array=pmra)
+    col12 = fits.Column(name='PMDEC', format='1D', unit='DEG/YR', array=pmdec)
+    col13 = fits.Column(name='PMRA_ERR', format='1D', unit='DEG/YR', array=[0])
+    col14 = fits.Column(name='PMDEC_ERR', format='1D', unit='DEG/YR', array=[0])
+    col15 = fits.Column(name='PARALLAX', format='1E', unit='DEGREES', array=plx)
+    col16 = fits.Column(name='PARA_ERR', format='1E', unit='DEGREES', array=[0])
+    col17 = fits.Column(name='SPECTYP', format='16A', array=spectyp)
+
+    coldefs = fits.ColDefs([col1,col2,col3,col4,col5,col6,col7,col8,col9,
+                            col10,col11,col12,col13,col14,col15,col16,col17])
+    hdu = fits.BinTableHDU.from_columns(coldefs)
+
+    hdu.header['EXTNAME'] = 'OI_TARGET'
+    hdu.header['OI_REVN'] = 2, 'Revision number of the table definition'
+    hdulist.append(hdu)
+
+    # ------------------------------
+    #           OI Array
+    # ------------------------------
+
+    if verbose:
+        print('-> Including OI Array table...')
+    try:
+        staxy = dic['info']['STAXY'] # these are the mask hole xy-coords as built (ctrs_inst)
+    except KeyError:
+        staxy = dic['OI_ARRAY']['STAXY']
+    try:
+        ctrs_eqt = dic['info']['CTRS_EQT']
+    except KeyError:
+        ctrs_eqt = dic['OI_ARRAY']['CTRS_EQT']
+
+    N_ap = len(staxy)
+
+    tel_name = ['A%i' % x for x in np.arange(N_ap)+1]
+    sta_name = tel_name
+    diameter = [0] * N_ap
+
+    staxyz = []
+    for x in staxy:
+        a = list(x)
+        line = [a[0], a[1], 0]
+        staxyz.append(line)
+
+
+
+    sta_index = np.arange(N_ap) + 1
+
+    pscale = dic['info']['PSCALE']/1000.  # arcsec
+    isz = dic['info']['ISZ']  # Size of the image to extract NRM data
+    fov = [pscale * isz] * N_ap
+    fovtype = ['RADIUS'] * N_ap
+
+
+    col1 = fits.Column(name='TEL_NAME', format='16A', array=tel_name)
+    col2 = fits.Column(name='STA_NAME', format='16A', array=sta_name)
+    col3 = fits.Column(name='STA_INDEX', format='1I', array=sta_index)
+    col4 = fits.Column(name='DIAMETER', unit='METERS', format='1E', array=diameter)
+    col5 = fits.Column(name='STAXYZ', unit='METERS', format='3D', array=staxyz)
+    col6 = fits.Column(name='FOV', unit='ARCSEC', format='1D', array=fov)
+    col7 = fits.Column(name='FOVTYPE', format='6A', array=fovtype)
+    col8 = fits.Column(name='CTRS_EQT', unit='METERS', format='2D', array=ctrs_eqt) # for debugging
+
+    coldefs = fits.ColDefs([col1, col2, col3, col4, col5, col6, col7, col8])
+    hdu = fits.BinTableHDU.from_columns(coldefs)
+
+    hdu.header['EXTNAME'] = 'OI_ARRAY'
+    hdu.header['ARRAYX'] = float(0)
+    hdu.header['ARRAYY'] = float(0)
+    hdu.header['ARRAYZ'] = float(0)
+    hdu.header['ARRNAME'] = dic['info']['MASK']
+    hdu.header['FRAME'] = 'SKY'
+    hdu.header['PSCALE'] = pscale * 1000.  # [mas] RAC 9/2020
+    hdu.header['ISZ'] = isz  # RAC 9/2020
+    hdu.header['OI_REVN'] = 2, 'Revision number of the table definition'
+
+    hdulist.append(hdu)
+
+    # ------------------------------
+    #           OI VIS
+    # ------------------------------
+
+    if verbose:
+        print('-> Including OI Vis table...')
+
+    data = dic['OI_VIS']
+    npts = len(dic['OI_VIS']['VISAMP'])
+
+    sta_index = Format_STAINDEX_V2(data['STA_INDEX'])
+    some_keys = ['TARGET_ID','TIME','MJD','INT_TIME']
+    for akey in some_keys:
+        try:
+            if len(data[akey]) > 1:
+                data[akey] = data[akey][0]
+                if len(data[akey]) > 1:
+                    data[akey] = data[akey][0]
+        except TypeError:
+            pass
+    if len(data['VISAMP'].shape) == 1: # figure out if it's multi-slice or not
+        nslice = 1
+    else:
+        nslice = data['VISAMP'].shape[1] # this would cause an error if not multi-slice
+    col1 = fits.Column(name='TARGET_ID', format='1I',
+                    array=[data['TARGET_ID']]*npts)
+    col2 = fits.Column(name='TIME', format='1D', unit='SECONDS',
+                    array=[data['TIME']]*npts)
+    col3 = fits.Column(name='MJD', unit='DAY', format='1D',
+                    array=[data['MJD']]*npts)
+    col4 = fits.Column(name='INT_TIME', format='1D', unit='SECONDS',
+                    array=[data['INT_TIME']]*npts)
+    col5 = fits.Column(name='VISAMP', format='%dD'%nslice, array=data['VISAMP'])
+    col6 = fits.Column(name='VISAMPERR', format='%dD'%nslice, array=data['VISAMPERR'])
+    col7 = fits.Column(name='VISPHI', format='%dD'%nslice, unit='DEGREES',
+                    array=data['VISPHI'])
+    col8 = fits.Column(name='VISPHIERR', format='%dD'%nslice, unit='DEGREES',
+                    array=data['VISPHIERR'])
+    col9 = fits.Column(name='UCOORD', format='1D',
+                    unit='METERS', array=data['UCOORD'])
+    col10 = fits.Column(name='VCOORD', format='1D',
+                    unit='METERS', array=data['VCOORD'])
+    col11 = fits.Column(name='STA_INDEX', format='2I', array=sta_index)
+    col12 = fits.Column(name='FLAG', format='1L', array=data['FLAG'])
+
+    coldefs = fits.ColDefs([col1, col2, col3, col4, col5, col6, col7, col8, col9,
+                            col10, col11, col12])
+    hdu = fits.BinTableHDU.from_columns(coldefs)
+
+    hdu.header['OI_REVN'] = 2, 'Revision number of the table definition'
+    hdu.header['EXTNAME'] = 'OI_VIS'
+    hdu.header['INSNAME'] = dic['info']['INSTRUME']
+    hdu.header['ARRNAME'] = dic['info']['MASK']
+    hdu.header['DATE-OBS'] = dic['info']['DATE-OBS'], 'Zero-point for table (UTC)'
+    hdulist.append(hdu)
+
+    # ------------------------------
+    #           OI VIS2
+    # ------------------------------
+    if verbose:
+        print('-> Including OI Vis2 table...')
+
+    data = dic['OI_VIS2']
+    npts = len(dic['OI_VIS2']['VIS2DATA'])
+
+    some_keys = ['TARGET_ID', 'TIME', 'MJD', 'INT_TIME']
+    for akey in some_keys:
+        try:
+            if len(data[akey]) > 1:
+                data[akey] = data[akey][0]
+                if len(data[akey]) > 1:
+                    data[akey] = data[akey][0]
+        except TypeError:
+            pass
+    col1 = fits.Column(name='TARGET_ID', format='1I',
+                    array=[data['TARGET_ID']]*npts)
+    col2 = fits.Column(name='TIME', format='1D', unit='SECONDS',
+                    array=[data['TIME']]*npts)
+    col3 = fits.Column(name='MJD', unit='DAY', format='1D',
+                    array=[data['MJD']]*npts)
+    col4 = fits.Column(name='INT_TIME', format='1D', unit='SECONDS',
+                    array=[data['INT_TIME']]*npts)
+    col5 = fits.Column(name='VIS2DATA', format='%dD'%nslice, array=data['VIS2DATA'])
+    col6 = fits.Column(name='VIS2ERR', format='%dD'%nslice, array=data['VIS2ERR'])
+    col7 = fits.Column(name='UCOORD', format='1D',
+                    unit='METERS', array=data['UCOORD'])
+    col8 = fits.Column(name='VCOORD', format='1D',
+                    unit='METERS', array=data['VCOORD'])
+    col9 = fits.Column(name='STA_INDEX', format='2I', array=sta_index)
+    col10 = fits.Column(name='FLAG', format='1L', array=data['FLAG'])
+
+    coldefs = fits.ColDefs([col1, col2, col3, col4, col5, col6, col7, col8, col9,
+                            col10])
+    hdu = fits.BinTableHDU.from_columns(coldefs)
+
+    hdu.header['EXTNAME'] = 'OI_VIS2'
+    hdu.header['INSNAME'] = dic['info']['INSTRUME']
+    hdu.header['ARRNAME'] = dic['info']['MASK']
+    hdu.header['OI_REVN'] = 2, 'Revision number of the table definition'
+    hdu.header['DATE-OBS'] = dic['info']['DATE-OBS'], 'Zero-point for table (UTC)'
+    hdulist.append(hdu)
+
+    # ------------------------------
+    #           OI T3
+    # ------------------------------
+    if verbose:
+        print('-> Including OI T3 table...')
+
+    data = dic['OI_T3']
+    npts = len(dic['OI_T3']['T3PHI'])
+
+    sta_index = Format_STAINDEX_T3(data['STA_INDEX'])
+    some_keys = ['TARGET_ID', 'TIME', 'MJD', 'INT_TIME']
+    for akey in some_keys:
+        try:
+            if len(data[akey]) > 1:
+                data[akey] = data[akey][0]
+                if len(data[akey]) > 1:
+                    data[akey] = data[akey][0]
+        except TypeError:
+            pass
+
+    col1 = fits.Column(name='TARGET_ID', format='1I', array=[1]*npts)
+    col2 = fits.Column(name='TIME', format='1D', unit='SECONDS', array=[0]*npts)
+    col3 = fits.Column(name='MJD', format='1D', unit='DAY',
+                    array=[data['MJD']]*npts)
+    col4 = fits.Column(name='INT_TIME', format='1D', unit='SECONDS',
+                    array=[data['INT_TIME']]*npts)
+    col5 = fits.Column(name='T3AMP', format='%dD'%nslice, array=data['T3AMP'])
+    col6 = fits.Column(name='T3AMPERR', format='%dD'%nslice, array=data['T3AMPERR'])
+    col7 = fits.Column(name='T3PHI', format='%dD'%nslice, unit='DEGREES',
+                    array=data['T3PHI'])
+    col8 = fits.Column(name='T3PHIERR', format='%dD'%nslice, unit='DEGREES',
+                    array=data['T3PHIERR'])
+    col9 = fits.Column(name='U1COORD', format='1D',
+                    unit='METERS', array=data['U1COORD'])
+    col10 = fits.Column(name='V1COORD', format='1D',
+                    unit='METERS', array=data['V1COORD'])
+    col11 = fits.Column(name='U2COORD', format='1D',
+                    unit='METERS', array=data['U2COORD'])
+    col12 = fits.Column(name='V2COORD', format='1D',
+                    unit='METERS', array=data['V2COORD'])
+    col13 = fits.Column(name='STA_INDEX', format='3I', array=sta_index)
+    col14 = fits.Column(name='FLAG', format='1L', array=data['FLAG'])
+
+    coldefs = fits.ColDefs([col1, col2, col3, col4, col5, col6, col7, col8, col9,
+                            col10, col11, col12, col13, col14])
+    hdu = fits.BinTableHDU.from_columns(coldefs)
+
+    hdu.header['EXTNAME'] = 'OI_T3'
+    hdu.header['INSNAME'] = dic['info']['INSTRUME']
+    hdu.header['ARRNAME'] = dic['info']['MASK'] # Anand 9/2020
+    hdu.header['OI_REVN'] = 2, 'Revision number of the table definition'
+    hdu.header['DATE-OBS'] = dic['info']['DATE-OBS'], 'Zero-point for table (UTC)'
+    hdulist.append(hdu)
+
+    # ------------------------------
+    #          Save file
+    # ------------------------------
+    #print(os.path.join(datadir,filename))
+    hdulist.writeto(os.path.join(datadir,filename), overwrite=True)
+    cprint('\n\n### OIFITS CREATED (%s).' % filename, 'cyan')
+    del(hdu)
+    del(hdulist)
+
+
+
+def load(filename, target=None, ins=None, mask=None, include_vis=True):
+    """ Load oifits file and create the dictionary format to be read and plotted.
+
+    Parameters
+    ----------
+    `filename` {str}:
+        Name of the oifits file,\n
+    `target` {str}:
+        If target name is not included in the header, use `target` instead,\n
+    `ins` {str}:
+        If instrument name is not included in the header, use `ins` instead,\n
+    `mask` {str}:
+        If mask name not included in the header, use `mask` instead,\n
+    `include_vis` {boolean}:
+        If True, include visibilities amplitude and phase in the oifits (default: True),\n
+    """
+    with fits.open(filename, mode='readonly', memmap=False) as hdulist:
+        fitsHandler = copy.deepcopy(hdulist)
+
+        hdr = fitsHandler[0].header
+
+        dic = {}
+        dic['info'] = {}
+        try:
+            dic['info']['TARGET'] = hdr['OBJECT']
+        except KeyError:
+            dic['info']['TARGET'] = target
+        try:
+            dic['info']['OBJECT'] = hdr['OBJECT']
+        except KeyError:
+            dic['info']['OBJECT'] = None
+        try:
+            dic['info']['INSTRUME'] = hdr['INSTRUME']
+        except KeyError:
+            dic['info']['INSTRUME'] = ins
+        try:
+            dic['info']['MASK'] = hdr['MASK']
+        except KeyError:
+            dic['info']['MASK'] = mask
+        try:
+            dic['info']['FILT'] = hdr['FILT']
+        except KeyError:
+            dic['info']['FILT'] = None
+        try:
+            dic['info']['DATE-OBS'] = hdr['DATE-OBS']
+        except KeyError:
+            dic['info']['DATE-OBS'] = None
+        try:
+            dic['info']['TELESCOP'] = hdr['TELESCOP']
+        except KeyError:
+            dic['info']['TELESCOP'] = None  # try to get it from somewhere else?
+        try:
+            dic['info']['OBSERVER'] = hdr['OBSERVER']
+        except KeyError:
+            dic['info']['OBSERVER'] = None
+        try:
+            dic['info']['INSMODE'] = hdr['INSMODE']
+        except KeyError:
+            dic['info']['INSMODE'] = None
+        try:
+            dic['info']['PA'] = hdr['PA']
+        except KeyError:
+            dic['info']['PA'] = None
+
+        for hdu in fitsHandler[1:]:
+            # RAC 9/2020
+            # try to read in info from the OI_ARRAY required for re-saving
+            if hdu.header['EXTNAME'] == 'OI_ARRAY':
+                try:
+                    dic['info']['PSCALE'] = hdu.header['PSCALE']
+                except KeyError:
+                    continue
+                try:
+                    dic['info']['ISZ'] = hdu.header['ISZ']
+                except KeyError:
+                    continue
+
+                # make staxy from staxyz array (remove last column)
+                staxyz = hdu.data['STAXYZ']
+                staxy = np.delete(staxyz, -1, 1)
+                dic['OI_ARRAY'] = {'STAXYZ': staxyz,
+                                   'STAXY': staxy,
+                                   'CTRS_EQT': hdu.data['CTRS_EQT']
+                                   }
+
+            if hdu.header['EXTNAME'] == 'OI_WAVELENGTH':
+                dic['OI_WAVELENGTH'] = {'EFF_WAVE': hdu.data['EFF_WAVE'],
+                                        'EFF_BAND': hdu.data['EFF_BAND'],
+                                        }
+
+            if hdu.header['EXTNAME'] == 'OI_VIS2':
+                dic['OI_VIS2'] = {'VIS2DATA': hdu.data['VIS2DATA'],
+                                  'VIS2ERR': hdu.data['VIS2ERR'],
+                                  'UCOORD': hdu.data['UCOORD'],
+                                  'VCOORD': hdu.data['VCOORD'],
+                                  'STA_INDEX': hdu.data['STA_INDEX'],
+                                  'MJD': hdu.data['MJD'],
+                                  'INT_TIME': hdu.data['INT_TIME'],
+                                  'TIME': hdu.data['TIME'],
+                                  'TARGET_ID': hdu.data['TARGET_ID'],
+                                  'FLAG': np.array(hdu.data['FLAG']),
+                                  }
+                # these are in every extension, but take them from here
+                dic['info']['MJD'] = hdu.data['MJD'][0]
+                dic['info']['ARRNAME'] = hdu.header['ARRNAME']
+                try:
+                    dic['OI_VIS2']['BL'] = hdu.data['BL']
+                except KeyError:
+                    dic['OI_VIS2']['BL'] = (
+                        hdu.data['UCOORD']**2 + hdu.data['VCOORD']**2)**0.5
+
+            if hdu.header['EXTNAME'] == 'OI_VIS':
+                dic['OI_VIS'] = {'TARGET_ID': hdu.data['TARGET_ID'],
+                                 'TIME': hdu.data['TIME'],
+                                 'MJD': hdu.data['MJD'],
+                                 'INT_TIME': hdu.data['INT_TIME'],
+                                 'VISAMP': hdu.data['VISAMP'],
+                                 'VISAMPERR': hdu.data['VISAMPERR'],
+                                 'VISPHI': hdu.data['VISPHI'],
+                                 'VISPHIERR': hdu.data['VISPHIERR'],
+                                 'UCOORD': hdu.data['UCOORD'],
+                                 'VCOORD': hdu.data['VCOORD'],
+                                 'STA_INDEX': hdu.data['STA_INDEX'],
+                                 'FLAG': hdu.data['FLAG'],
+                                 }
+                try:
+                    dic['OI_VIS']['BL'] = hdu.data['BL']
+                except KeyError:
+                    dic['OI_VIS']['BL'] = (
+                        hdu.data['UCOORD']**2 + hdu.data['VCOORD']**2)**0.5
+
+            if hdu.header['EXTNAME'] == 'OI_T3':
+                u1 = hdu.data['U1COORD']
+                u2 = hdu.data['U2COORD']
+                v1 = hdu.data['V1COORD']
+                v2 = hdu.data['V2COORD']
+                u3 = -(u1+u2)
+                v3 = -(v1+v2)
+                bl_cp = []
+                for k in range(len(u1)):
+                    B1 = np.sqrt(u1[k]**2+v1[k]**2)
+                    B2 = np.sqrt(u2[k]**2+v2[k]**2)
+                    B3 = np.sqrt(u3[k]**2+v3[k]**2)
+                    bl_cp.append(np.max([B1, B2, B3]))  # rad-1
+                bl_cp = np.array(bl_cp)
+
+                dic['OI_T3'] = {'T3PHI': hdu.data['T3PHI'],
+                                'T3PHIERR': hdu.data['T3PHIERR'],
+                                'T3AMP': hdu.data['T3AMP'],
+                                'T3AMPERR': hdu.data['T3AMPERR'],
+                                'U1COORD': hdu.data['U1COORD'],
+                                'V1COORD': hdu.data['V1COORD'],
+                                'U2COORD': hdu.data['U2COORD'],
+                                'V2COORD': hdu.data['V2COORD'],
+                                'STA_INDEX': hdu.data['STA_INDEX'],
+                                'MJD': hdu.data['MJD'],
+                                'FLAG': hdu.data['FLAG'],
+                                'TARGET_ID': hdu.data['TARGET_ID'],
+                                'TIME': hdu.data['TIME'],
+                                'INT_TIME': hdu.data['INT_TIME'],
+                                }
+                try:
+                    dic['OI_T3']['BL'] = hdu.data['FREQ'] # why?
+                except KeyError:
+                    dic['OI_T3']['BL'] = bl_cp
+    del(fitsHandler)
+
+    return dic
+
+
+def show(inputList, diffWl=False, vmin=0, vmax=1.05, cmax=180, setlog=False,
+         unit='arcsec', unit_cp='deg'):
+    """ Show oifits data of a multiple dataset (loaded with oifits.load) or oifits filename).
+
+    Parameters:
+    -----------
+    `inputList` {list or str or dict}:
+        Single or list of dictionnaries (from `oifits.load` or `ObservablesFromText`) or
+        oifits filename,\n
+    `diffWl` {bool}:
+        If True, differentiate the file (wavelenghts) by color,\n
+    `vmin`, `vmax` {float}:
+        Minimum and maximum visibilities (default: 0, 1.05),\n
+    `cmax` {float}:
+        Maximum closure phase [deg] (default: 180),\n
+    `setlog` {bool}:
+        If True, the visibility curve is plotted in log scale,\n
+    `unit` {str}:
+        Unit of the sp. frequencies (default: 'arcsec'),\n
+    `unit_cp` {str}:
+        Unit of the closure phases (default: 'deg'),\n
+    """
+
+    if type(inputList) is not list:
+        inputList = [inputList]
+
+    if type(inputList[0]) is str:
+        l_dic = [load(x) for x in inputList]
+        print('Inputs are oifits filename.')
+    elif type(inputList[0]) is dict:
+        l_dic = inputList
+        print('Inputs are dict from oifits.load or ObservablesFromText.')
+
+    # return None
+
+    dic_color = {}
+    i_c = 0
+    for dic in l_dic:
+        filt = dic['info']['FILT']
+        if filt not in dic_color.keys():
+            dic_color[filt] = list_color[i_c]
+            i_c += 1
+
+    fig = plt.figure(figsize=(16, 5.5))
+    ax1 = plt.subplot2grid((2, 6), (0, 0), rowspan=2, colspan=2)
+    ax2 = plt.subplot2grid((2, 6), (0, 2), colspan=4)
+    ax3 = plt.subplot2grid((2, 6), (1, 2), colspan=4)
+
+    # Plot plan UV
+    # -------
+    l_bmax, l_band_al = [], []
+    for dic in l_dic:
+        tmp = ApplyFlag(dic)
+        U = tmp[0]
+        V = tmp[1]
+        band = tmp[10]
+        wl = tmp[9]
+        label = '%2.2f $\mu m$ (%s)' % (wl, band)
+        if diffWl:
+            c1, c2 = dic_color[band], dic_color[band]
+            if band not in l_band_al:
+                label = '%2.2f $\mu m$ (%s)' % (wl*1e6, band)
+        else:
+            c1, c2 = '#00adb5', '#fc5185'
+        l_bmax.append(tmp[2])
+        l_band_al.append(band)
+
+        ax1.scatter(U, V, s=50, c=c1, label=label,
+                    edgecolors='#364f6b', marker='o', alpha=1)
+        ax1.scatter(-1*np.array(U), -1*np.array(V), s=50, c=c2,
+                    edgecolors='#364f6b', marker='o', alpha=1)
+
+    Bmax = np.max(l_bmax)
+    ax1.axis([Bmax, -Bmax, -Bmax, Bmax])
+    ax1.spines['left'].set_visible(False)
+    ax1.spines['right'].set_visible(False)
+    ax1.spines['bottom'].set_visible(False)
+    ax1.spines['top'].set_visible(False)
+    ax1.patch.set_facecolor('#f7f9fc')
+    ax1.patch.set_alpha(1)
+    ax1.xaxis.set_ticks_position('none')
+    ax1.yaxis.set_ticks_position('none')
+    if diffWl:
+        handles, labels = ax1.get_legend_handles_labels()
+        labels, handles = zip(
+            *sorted(zip(labels, handles), key=lambda t: t[0]))
+        ax1.legend(handles, labels, loc='best', fontsize=9)
+        # ax1.legend(loc='best')
+
+    unitlabel = {'m': 'm',
+                 'rad': 'rad$^{-1}$',
+                 'arcsec': 'arcsec$^{-1}$',
+                 'lambda': 'M$\lambda$'}
+
+    ax1.set_xlabel(r'U [%s]' % unitlabel[unit])
+    ax1.set_ylabel(r'V [%s]' % unitlabel[unit])
+    ax1.grid(alpha=0.2)
+
+    # Plot V2
+    # -------
+    max_f_vis = []
+    for dic in l_dic:
+        tmp = ApplyFlag(dic, unit='arcsec')
+        V2 = tmp[3]
+        e_V2 = tmp[4]
+        sp_freq_vis = tmp[7]
+        max_f_vis.append(np.max(sp_freq_vis))
+        band = tmp[10]
+        if diffWl:
+            mfc = dic_color[band]
+        else:
+            mfc = '#00adb5'
+
+        ax2.errorbar(sp_freq_vis, V2, yerr=e_V2, linestyle="None", capsize=1, mfc=mfc, ecolor='#364f6b', mec='#364f6b',
+                     marker='.', elinewidth=0.5, alpha=1, ms=9)
+
+    ax2.hlines(1, 0, 1.2*np.max(max_f_vis),
+               lw=1, color='k', alpha=.2, ls='--')
+
+    ax2.set_ylim([vmin, vmax])
+    ax2.set_xlim([0, 1.2*np.max(max_f_vis)])
+    ax2.set_ylabel(r'$V^2$')
+    ax2.spines['left'].set_visible(False)
+    ax2.spines['right'].set_visible(False)
+    ax2.spines['bottom'].set_visible(False)
+    ax2.spines['top'].set_visible(False)
+    ax2.patch.set_facecolor('#f7f9fc')
+    ax2.patch.set_alpha(1)
+    ax2.xaxis.set_ticks_position('none')
+    ax2.yaxis.set_ticks_position('none')
+    # ax2.set_xticklabels([])
+
+    if setlog:
+        ax2.set_yscale('log')
+    ax2.grid(which='both', alpha=.2)
+
+    # Plot CP
+    # -------
+
+    if unit_cp == 'rad':
+        conv_cp = np.pi/180.
+        h1 = np.pi
+    else:
+        conv_cp = 1
+        h1 = np.rad2deg(np.pi)
+
+    cmin = -cmax
+
+    max_f_cp = []
+    for dic in l_dic:
+        tmp = ApplyFlag(dic, unit='arcsec')
+        cp = tmp[5]*conv_cp
+        e_cp = tmp[6]*conv_cp
+        sp_freq_cp = tmp[8]
+        max_f_cp.append(np.max(sp_freq_cp))
+        band = tmp[10]
+        if diffWl:
+            mfc = dic_color[band]
+        else:
+            mfc = '#00adb5'
+
+        ax3.errorbar(sp_freq_cp, cp, yerr=e_cp, linestyle="None", capsize=1, mfc=mfc, ecolor='#364f6b', mec='#364f6b',
+                     marker='.', elinewidth=0.5, alpha=1, ms=9)
+    ax3.hlines(h1, 0, 1.2*np.max(max_f_cp),
+               lw=1, color='k', alpha=.2, ls='--')
+    ax3.hlines(-h1, 0, 1.2*np.max(max_f_cp),
+               lw=1, color='k', alpha=.2, ls='--')
+    ax3.spines['left'].set_visible(False)
+    ax3.spines['right'].set_visible(False)
+    ax3.spines['bottom'].set_visible(False)
+    ax3.spines['top'].set_visible(False)
+    ax3.patch.set_facecolor('#f7f9fc')
+    ax3.patch.set_alpha(1)
+    ax3.xaxis.set_ticks_position('none')
+    ax3.yaxis.set_ticks_position('none')
+    ax3.set_xlabel('Spatial frequency [cycle/arcsec]')
+    ax3.set_ylabel('Clos. $\phi$ [%s]' % unit_cp)
+    ax3.axis([0, 1.2*np.max(max_f_cp), cmin*conv_cp, cmax*conv_cp])
+    ax3.grid(which='both', alpha=.2)
+
+    plt.subplots_adjust(top=0.974,
+                        bottom=0.091,
+                        left=0.04,
+                        right=0.99,
+                        hspace=0.127,
+                        wspace=0.35)
+
+    plt.show(block=False)
+    return fig